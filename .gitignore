--- conflicted
+++ resolved
@@ -16,13 +16,9 @@
 dialyzer_unhandled_warnings
 dialyzer_warnings
 .rebar/*
-<<<<<<< HEAD
 .rebar3/
 _build/
-
-=======
 .DS_Store
->>>>>>> a8d599a8
 
 # Java
 target/*
