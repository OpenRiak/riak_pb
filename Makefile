.PHONY: deps

all: deps compile

deps: erl_deps

compile: erl_compile python_compile java_compile c_compile

clean: erl_clean python_clean java_clean c_clean

distclean: clean
	rm -rf dist

release: python_release java_release c_release

test: erl_test

# Erlang-specific build steps
erl_deps:
	@./rebar get-deps

erl_compile:
	@./rebar compile

erl_clean:
	@./rebar clean

erl_test: erl_compile
	@./rebar eunit skip_deps=true

REPO = riak_pb
APPS = kernel stdlib sasl erts ssl tools os_mon runtime_tools crypto inets \
	xmerl webtool snmp public_key mnesia eunit syntax_tools compiler
COMBO_PLT = $(HOME)/.$(REPO)_combo_dialyzer_plt

check_plt: erl_deps erl_compile
	dialyzer --check_plt --plt $(COMBO_PLT) --apps $(APPS) \
		deps/*/ebin

build_plt: erl_deps erl_compile
	dialyzer --build_plt --output_plt $(COMBO_PLT) --apps $(APPS) \
		deps/*/ebin

dialyzer: erl_deps erl_compile
	@echo
	@echo Use "'make check_plt'" to check PLT prior to using this target.
	@echo Use "'make build_plt'" to build PLT prior to using this target.
	@echo
	@sleep 1
	dialyzer -Wno_return --plt $(COMBO_PLT) deps/*/ebin

cleanplt:
	@echo
	@echo "Are you sure?  It could take a long time to rebuild."
	@echo Deleting $(COMBO_PLT) in 5 seconds.
	@echo
	sleep 5
	rm $(COMBO_PLT)

# Python specific build steps
python_compile:
	@echo "==> Python (compile)"
	@protoc -Isrc --python_out=riak_pb src/*.proto
	@./setup.py build

python_clean:
	@echo "==> Python (clean)"
	@rm -f riak_pb/*_pb2.py
	@./setup.py clean

python_release: python_compile
	@echo "==> Python (release)"
	@python2.6 setup.py bdist_egg upload
	@python2.7 setup.py bdist_egg upload
	@python2.6 setup.py sdist upload

# Java specific build steps
java_compile:
	@echo "==> Java (compile)"
	@mvn install

java_clean:
	@echo "==> Java (clean)"
	@mvn clean

java_release:
	@echo "==> Java"
ifeq ($(RELEASE_GPG_KEYNAME),)
	@echo "RELEASE_GPG_KEYNAME must be set to release/deploy"
else
	@mvn clean
<<<<<<< HEAD
	@mvn deploy 
endif
=======
	@mvn deploy -Dgithub.downloads=true
endif

# C specific build steps
PROTOC	 = protoc-c
PROTOS	:= $(wildcard src/*.proto)
C_DIR	 = c
C_FILES	:= $(patsubst src/%.proto,$(C_DIR)/%.pb-c.c,$(PROTOS))
H_FILES	:= $(patsubst src/%.proto,$(C_DIR)/%.pb-c.h,$(PROTOS))
C_PREFIX := /usr/local/riak_pb_c

c_compile: c_announce c_protoc_check $(C_DIR) $(C_FILES) $(H_FILES)

c_announce:
	@echo "==> C (compile)"
	@true

c_protoc_check: PROTOC-exists
PROTOC-exists: ; @which $(PROTOC) > /dev/null

$(C_DIR):
	@mkdir -p $(C_DIR)

$(C_DIR)/%.pb-c.c $(C_DIR)/%.pb-c.h: src/%.proto
	@echo "Generating $@ from $<"
	@$(PROTOC) -Isrc $< --c_out=$(C_DIR)

c_clean:
	@echo "==> C (clean)"
	@rm -rf $(C_DIR)

c_release: c_compile
	@echo "==> C (release)"
	@echo "Installing in $(C_PREFIX)"
	@mkdir -p $(C_PREFIX)
	@mkdir -p $(C_PREFIX)/include
	@cp -p $(C_DIR)/*.c $(C_PREFIX)
	@cp -p $(C_DIR)/*.h $(C_PREFIX)/include
>>>>>>> a5466fa0
<|MERGE_RESOLUTION|>--- conflicted
+++ resolved
@@ -89,11 +89,7 @@
 	@echo "RELEASE_GPG_KEYNAME must be set to release/deploy"
 else
 	@mvn clean
-<<<<<<< HEAD
 	@mvn deploy 
-endif
-=======
-	@mvn deploy -Dgithub.downloads=true
 endif
 
 # C specific build steps
@@ -131,4 +127,3 @@
 	@mkdir -p $(C_PREFIX)/include
 	@cp -p $(C_DIR)/*.c $(C_PREFIX)
 	@cp -p $(C_DIR)/*.h $(C_PREFIX)/include
->>>>>>> a5466fa0
