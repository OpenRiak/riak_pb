--- conflicted
+++ resolved
@@ -31,11 +31,7 @@
          decode_rows/1,
          decode_cells/1,
          encode_field_type/1]).
-<<<<<<< HEAD
-
--compile(export_all).
-=======
->>>>>>> e6a6920c
+
 
 -type tsrow() :: #tsrow{}.
 -export_type([tsrow/0]).
