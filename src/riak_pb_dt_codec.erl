%% -------------------------------------------------------------------
%%
%% riak_pb_dt_codec: Protocol Buffers utility functions for Riak DT types
%%
%% Copyright (c) 2013 Basho Technologies, Inc.  All Rights Reserved.
%%
%% This file is provided to you under the Apache License,
%% Version 2.0 (the "License"); you may not use this file
%% except in compliance with the License.  You may obtain
%% a copy of the License at
%%
%%   http://www.apache.org/licenses/LICENSE-2.0
%%
%% Unless required by applicable law or agreed to in writing,
%% software distributed under the License is distributed on an
%% "AS IS" BASIS, WITHOUT WARRANTIES OR CONDITIONS OF ANY
%% KIND, either express or implied.  See the License for the
%% specific language governing permissions and limitations
%% under the License.
%%
%% -------------------------------------------------------------------
-module(riak_pb_dt_codec).

-include("riak_dt_pb.hrl").

-include_lib("eunit/include/eunit.hrl").

-export([
         encode_fetch_request/2,
         encode_fetch_request/3,
         decode_fetch_response/1,
         encode_fetch_response/3,
         encode_fetch_response/4,
         encode_update_request/3,
         encode_update_request/4,
         decode_operation/1,
         decode_operation/2,
         operation_type/1,
         decode_update_response/3,
         encode_update_response/4,
         encode_update_response/5,
         encode_operation/2
        ]).

-import(riak_pb_kv_codec, [encode_quorum/1]).

-export_type([context/0]).

%% Value types
-type context() :: binary() | undefined.
-type counter_value() :: integer().
-type set_value() :: [ binary() ].
-type hll_value() :: number().
-type gset_value() :: [ binary() ].
-type register_value() :: binary().
-type flag_value() :: boolean().
-type map_entry() :: {map_field(), embedded_value()}.
-type map_field() :: {binary(), embedded_type()}.
-type map_value() :: [ map_entry() ].
-type embedded_value() :: counter_value() | set_value() | register_value()
                        | flag_value() | map_value().
-type toplevel_value() :: counter_value() | gset_value() | set_value() | map_value()
                          | hll_value() | undefined.
-type fetch_response() :: {toplevel_type(), toplevel_value(), context()}.

%% Type names as atoms
-type embedded_type() :: counter | set | register | flag | map.
-type toplevel_type() :: counter | gset | set | map | hll.
-type all_type()      :: toplevel_type() | embedded_type().

%% Operations
-type counter_op() :: increment | decrement | {increment | decrement, integer()}.
-type simple_set_op() :: {add, binary()} | {remove, binary()} | {add_all, [binary()]} | {remove_all, [binary()]}.
-type set_op() :: simple_set_op() | {update, [simple_set_op()]}.
-type hll_op() :: {add, binary()} | {add_all, [binary()]}.
-type simple_gset_op() :: {add, binary()} | {add_all, [binary()]}.
-type gset_op() :: simple_gset_op().
-type flag_op() :: enable | disable.
-type register_op() :: {assign, binary()}.
-type simple_map_op() :: {remove, map_field()} | {update, map_field(), embedded_type_op()}.
-type map_op() :: simple_map_op() | {update, [simple_map_op()]}.
-type embedded_type_op() :: counter_op() | set_op() | register_op() | flag_op() | map_op().
-type toplevel_op() :: counter_op() |  gset_op() | set_op() | map_op() | hll_op().
-type update() :: {toplevel_type(), toplevel_op(), context()}.

%% Request options
-type quorum() :: riak_pb_kv_codec:quorum().
-type update_opt() :: {w, quorum()} | {dw, quorum()} | {pw, quorum()} |
                      return_body | {return_body, boolean()} |
                      {timeout, pos_integer()} |
                      sloppy_quorum | {sloppy_quorum, boolean()} |
                      {n_val, pos_integer()}.
-type fetch_opt() :: {r, quorum()} | {pr, quorum()} |
                     basic_quorum | {basic_quorum, boolean()} |
                     notfound_ok | {notfound_ok, boolean()} |
                     {timeout, pos_integer()} |
                     sloppy_quorum | {sloppy_quorum, boolean()} |
                     {n_val, pos_integer()} |
                     include_context | {include_context, boolean()}.

%% Server-side type<->module mappings
-type type_mappings() :: [{all_type(), module()}].


%% =========================
%% DATA STRUCTURES AND TYPES
%% =========================

%% @doc Decodes a MapField message into a tuple of name and type.
-spec decode_map_field(#mapfield{}, type_mappings()) -> map_field().
decode_map_field(#mapfield{name=Name,type=Type}, Mods) ->
    {Name, decode_type(Type, Mods)}.

%% @doc Encodes a tuple of name and type into a MapField message.
-spec encode_map_field(map_field()) -> #mapfield{}.
encode_map_field({Name, Type}) ->
    #mapfield{name=Name, type=encode_type(Type)}.

%% @doc Decodes an MapEntry message into a tuple of field and value.
-spec decode_map_entry(#mapentry{}) -> map_entry().
decode_map_entry(Entry) ->
    decode_map_entry(Entry, []).

%% @doc Decodes an MapEntry message into a tuple of field and value,
%% using the given type mappings.
-spec decode_map_entry(#mapentry{}, type_mappings()) -> map_entry().
decode_map_entry(#mapentry{field=#mapfield{type='COUNTER'}=Field, counter_value=Val}, Mods) ->
    {decode_map_field(Field, Mods), Val};
decode_map_entry(#mapentry{field=#mapfield{type='SET'}=Field, set_value=Val}, Mods) ->
    {decode_map_field(Field, Mods), Val};
decode_map_entry(#mapentry{field=#mapfield{type='REGISTER'}=Field, register_value=Val}, Mods) ->
    {decode_map_field(Field, Mods), Val};
decode_map_entry(#mapentry{field=#mapfield{type='FLAG'}=Field, flag_value=Val}, Mods) ->
    {decode_map_field(Field, Mods), Val};
decode_map_entry(#mapentry{field=#mapfield{type='MAP'}=Field, map_value=Val}, Mods) ->
    {decode_map_field(Field, Mods), [ decode_map_entry(Entry, Mods) || Entry <- Val ]}.


%% @doc Encodes a tuple of field and value into a MapEntry message.
-spec encode_map_entry(map_entry(), type_mappings()) -> #mapentry{}.
encode_map_entry({{Name, counter=Type}, Value}, _Mods) when is_integer(Value) ->
    #mapentry{field=encode_map_field({Name, Type}), counter_value=Value};
encode_map_entry({{Name, set=Type}, Value}, _Mods) when is_list(Value) ->
    #mapentry{field=encode_map_field({Name, Type}), set_value=Value};
encode_map_entry({{Name, register=Type}, Value}, _Mods) when is_binary(Value) ->
    #mapentry{field=encode_map_field({Name, Type}), register_value=Value};
encode_map_entry({{Name, register=Type}, undefined}, _Mods)  ->
    #mapentry{field=encode_map_field({Name, Type})};
encode_map_entry({{Name, flag=Type}, Value}, _Mods) when is_atom(Value) ->
    #mapentry{field=encode_map_field({Name, Type}), flag_value=encode_flag_value(Value)};
encode_map_entry({{Name, map=Type}, Value}, Mods) when is_list(Value) ->
    #mapentry{field=encode_map_field({Name, Type}),
              map_value=[ encode_map_entry(Entry, Mods) || Entry <- Value ]};
encode_map_entry({{Name, Type}, Value}, Mods) ->
    %% We reach this clause if the type is not in the shortname yet,
    %% but is a module name.
    case lists:keyfind(Type, 2, Mods) of
        false ->
            %% If you don't have a mapping, we can't encode it.
            erlang:error(badarg, [{{Name,Type},Value}, Mods]);
        {AtomType, Type} ->
            encode_map_entry({{Name,AtomType}, Value}, Mods)
    end.

%% @doc Decodes a PB message type name into a module name according to
%% the passed mappings.
-spec decode_type(atom(), type_mappings()) -> atom().
decode_type(PBType, Mods) ->
    AtomType = decode_type(PBType),
    proplists:get_value(AtomType, Mods, AtomType).

%% @doc Decodes a PB message type name into an atom type name.
-spec decode_type(atom()) -> all_type().
decode_type('COUNTER')  -> counter;
decode_type('SET')      -> set;
decode_type('HLL')      -> hll;
decode_type('GSET')     -> gset;
decode_type('REGISTER') -> register;
decode_type('FLAG')     -> flag;
decode_type('MAP')      -> map.


%% @doc Encodes an atom type name into the PB message equivalent.
-spec encode_type(all_type()) -> atom().
encode_type(counter)  -> 'COUNTER';
encode_type(set)      -> 'SET';
encode_type(hll)      -> 'HLL';
encode_type(gset)     -> 'GSET';
encode_type(register) -> 'REGISTER';
encode_type(flag)     -> 'FLAG';
encode_type(map)      -> 'MAP'.

%% @doc Encodes a flag value into its PB message equivalent.
encode_flag_value(on) -> true;
encode_flag_value(off) -> false;
encode_flag_value(Other) -> Other.


%% ========================
%% FETCH REQUEST / RESPONSE
%% ========================

%% @doc Encodes a fetch request into a DtFetch message.
-spec encode_fetch_request({binary(), binary()}, binary()) -> #dtfetchreq{}.
encode_fetch_request(BucketAndType, Key) ->
    encode_fetch_request(BucketAndType, Key, []).

-spec encode_fetch_request({binary(), binary()}, binary(), [fetch_opt()]) -> #dtfetchreq{}.
encode_fetch_request({BType,Bucket}, Key, Options) ->
    encode_fetch_options(#dtfetchreq{bucket=Bucket,key=Key,type=BType}, Options).

%% @doc Encodes request-time fetch options onto the DtFetch message.
%% @private
-spec encode_fetch_options(#dtfetchreq{}, [fetch_opt()]) -> #dtfetchreq{}.
encode_fetch_options(Fetch, []) ->
    Fetch;
encode_fetch_options(Fetch, [{r,R}|Tail]) ->
    encode_fetch_options(Fetch#dtfetchreq{r=encode_quorum(R)},Tail);
encode_fetch_options(Fetch, [{pr,PR}|Tail]) ->
    encode_fetch_options(Fetch#dtfetchreq{pr=encode_quorum(PR)},Tail);
encode_fetch_options(Fetch, [basic_quorum|Tail]) ->
    encode_fetch_options(Fetch, [{basic_quorum, true}|Tail]);
encode_fetch_options(Fetch, [{basic_quorum, BQ}|Tail]) ->
    encode_fetch_options(Fetch#dtfetchreq{basic_quorum=BQ},Tail);
encode_fetch_options(Fetch, [{node_confirms, NodeConfirms}|Tail]) ->
    encode_fetch_options(Fetch#dtfetchreq{node_confirms=encode_quorum(NodeConfirms)}, Tail);
encode_fetch_options(Fetch, [notfound_ok|Tail]) ->
    encode_fetch_options(Fetch, [{notfound_ok, true}|Tail]);
encode_fetch_options(Fetch, [{notfound_ok, NOK}|Tail]) ->
    encode_fetch_options(Fetch#dtfetchreq{notfound_ok=NOK},Tail);
encode_fetch_options(Fetch, [{timeout, TO}|Tail]) ->
    encode_fetch_options(Fetch#dtfetchreq{timeout=TO},Tail);
encode_fetch_options(Fetch, [sloppy_quorum|Tail]) ->
    encode_fetch_options(Fetch, [{sloppy_quorum, true}|Tail]);
encode_fetch_options(Fetch, [{sloppy_quorum, RB}|Tail]) ->
    encode_fetch_options(Fetch#dtfetchreq{sloppy_quorum=RB},Tail);
encode_fetch_options(Fetch, [{n_val, N}|Tail]) ->
    encode_fetch_options(Fetch#dtfetchreq{n_val=N}, Tail);
encode_fetch_options(Fetch, [include_context|Tail]) ->
    encode_fetch_options(Fetch, [{include_context, true}|Tail]);
encode_fetch_options(Fetch, [{include_context, IC}|Tail]) ->
    encode_fetch_options(Fetch#dtfetchreq{include_context=IC},Tail);
encode_fetch_options(Fetch, [_|Tail]) ->
    encode_fetch_options(Fetch, Tail).

%% @doc Decodes a FetchResponse into tuple of type, value and context.
-spec decode_fetch_response(#dtfetchresp{}) -> fetch_response() | {notfound, toplevel_type()}.
decode_fetch_response(#dtfetchresp{type=T, value=undefined}) ->
    {notfound, decode_type(T)};
decode_fetch_response(#dtfetchresp{context=Context, type='COUNTER',
                                   value=#dtvalue{counter_value=Val}}) ->
    {counter, Val, Context};
decode_fetch_response(#dtfetchresp{context=Context, type='SET',
                                   value=#dtvalue{set_value=Val}}) ->
    {set, Val, Context};
decode_fetch_response(#dtfetchresp{context=Context, type='HLL',
                                   value=#dtvalue{hll_value=Val}}) ->
    {hll, Val, Context};
decode_fetch_response(#dtfetchresp{context=Context, type='GSET',
                                   value=#dtvalue{gset_value=Val}}) ->
    {gset, Val, Context};
decode_fetch_response(#dtfetchresp{context=Context, type='MAP',
                                   value=#dtvalue{map_value=Val}}) ->
    {map, [ decode_map_entry(Entry) || Entry <- Val ], Context}.

%% @doc Encodes the result of a fetch request into a FetchResponse message.
-spec encode_fetch_response(toplevel_type(), toplevel_value(), context()) -> #dtfetchresp{}.
encode_fetch_response(Type, Value, Context) ->
    encode_fetch_response(Type, Value, Context, []).

%% @doc Encodes the result of a fetch request into a FetchResponse message.
-spec encode_fetch_response(toplevel_type(), toplevel_value(), context(),
                            type_mappings()) -> #dtfetchresp{}.
encode_fetch_response(Type, undefined, _Context, _Mods) ->
    #dtfetchresp{type=encode_type(Type)};
encode_fetch_response(Type, Value, Context, Mods) ->
    Response = #dtfetchresp{context=Context, type=encode_type(Type)},
    case Type of
        counter ->
            Response#dtfetchresp{value=#dtvalue{counter_value=Value}};
        set ->
            Response#dtfetchresp{value=#dtvalue{set_value=Value}};
        hll ->
            Response#dtfetchresp{value=#dtvalue{hll_value=Value}};
        gset ->
            Response#dtfetchresp{value=#dtvalue{gset_value=Value}};
        map ->
            Response#dtfetchresp{value=#dtvalue{map_value=[encode_map_entry(Entry, Mods) || Entry <- Value]}}
    end.

%% =========================
%% UPDATE REQUEST / RESPONSE
%% =========================

%% @doc Decodes a CounterOp message into a counter operation.
-spec decode_counter_op(#counterop{}) -> counter_op().
decode_counter_op(#counterop{increment=Int}) when is_integer(Int) ->
    {increment, Int};
decode_counter_op(#counterop{increment=undefined}) ->
    increment.

%% @doc Encodes a counter operation into a CounterOp message.
-spec encode_counter_op(counter_op()) -> #counterop{}.
encode_counter_op({increment, Int}) when is_integer(Int) ->
    #counterop{increment=Int};
encode_counter_op(increment) ->
    #counterop{};
encode_counter_op(decrement) ->
    #counterop{increment=-1};
encode_counter_op({decrement, Int}) when is_integer(Int) ->
    #counterop{increment=(-Int)}.

%% @doc Decodes a SetOp message into a set operation.
-spec decode_set_op(#setop{}) -> set_op().
decode_set_op(#setop{adds=A, removes=[]}) ->
    {add_all, A};
decode_set_op(#setop{adds=[], removes=R}) ->
    {remove_all, R};
decode_set_op(#setop{adds=A, removes=R}) ->
    {update, [{add_all, A}, {remove_all, R}]}.

%% @doc Encodes a set operation into a SetOp message.
-spec encode_set_op(set_op()) -> #setop{}.
encode_set_op({update, Ops}) when is_list(Ops) ->
    lists:foldr(fun encode_set_update/2, #setop{}, Ops);
encode_set_op({C, _}=Op) when add == C; add_all == C;
                              remove == C; remove_all == C->
    encode_set_op({update, [Op]}).

%% @doc Folds a set update into the SetOp message.
-spec encode_set_update(simple_set_op(), #setop{}) -> #setop{}.
encode_set_update({add, Member}, #setop{adds=A}=S) when is_binary(Member) ->
    S#setop{adds=[Member|A]};
encode_set_update({add_all, Members}, #setop{adds=A}=S) when is_list(Members) ->
    S#setop{adds=Members++A};
encode_set_update({remove, Member}, #setop{removes=R}=S) when is_binary(Member) ->
    S#setop{removes=[Member|R]};
encode_set_update({remove_all, Members}, #setop{removes=R}=S) when is_list(Members) ->
    S#setop{removes=Members++R}.


%% @doc Decodes a GSetOp message into a gset operation.
-spec decode_gset_op(#gsetop{}) -> gset_op().
decode_gset_op(#gsetop{adds=A}) ->
    {add_all, A}.

<<<<<<< HEAD
%% @doc Encodes a set operation into a SetOp message.
=======
%% @doc Encodes a gset operation into a SetOp message.
>>>>>>> a8d599a8
-spec encode_gset_op(gset_op()|{update, [simple_gset_op()]}) -> #gsetop{}.
encode_gset_op({update, Ops}) when is_list(Ops) ->
    lists:foldr(fun encode_gset_update/2, #gsetop{}, Ops);
encode_gset_op({C, _}=Op) when add == C; add_all == C ->
    encode_gset_op({update, [Op]}).

%% @doc Folds a set update into the SetOp message.
-spec encode_gset_update(simple_gset_op(), #gsetop{}) -> #gsetop{}.
encode_gset_update({add, Member}, #gsetop{adds=A}=S) when is_binary(Member) ->
    S#gsetop{adds=[Member|A]};
encode_gset_update({add_all, Members}, #gsetop{adds=A}=S) when is_list(Members) ->
    S#gsetop{adds=Members++A}.

%% @doc Decodes a operation name from a PB message into an atom.
-spec decode_flag_op(atom()) -> atom().

decode_flag_op('ENABLE')  -> enable;
decode_flag_op('DISABLE') -> disable.

%% @doc Encodes an atom operation name into the PB message equivalent.
-spec encode_flag_op(atom()) -> atom().
encode_flag_op(enable)  -> 'ENABLE';
encode_flag_op(disable) -> 'DISABLE'.

%% @doc Decodes a HllOp message into a hll operation.
-spec decode_hll_op(#hllop{}) -> hll_op().
decode_hll_op(#hllop{adds=A}) ->
    {add_all, A}.

%% @doc Encodes an hll(set) update into the HllOp message.
-spec encode_hll_op(hll_op()) -> #hllop{}.
encode_hll_op({add, Member}) when is_binary(Member) ->
    #hllop{adds=[Member]};
encode_hll_op({add_all, Members}) when is_list(Members) ->
    #hllop{adds=Members}.

%% @doc Decodes a MapUpdate message into a map field operation.
-spec decode_map_update(#mapupdate{}, type_mappings()) -> {map_field(), embedded_type_op()}.
decode_map_update(#mapupdate{field=#mapfield{name=N, type='COUNTER'=Type}, counter_op=#counterop{}=Op}, Mods) ->
    COp = decode_counter_op(Op),
    FType = decode_type(Type, Mods),
    {{N, FType}, COp};
decode_map_update(#mapupdate{field=#mapfield{name=N, type='SET'=Type}, set_op=#setop{}=Op}, Mods) ->
    SOp = decode_set_op(Op),
    FType = decode_type(Type, Mods),
    {{N, FType}, SOp};
decode_map_update(#mapupdate{field=#mapfield{name=N, type='REGISTER'=Type}, register_op=Op}, Mods) ->
    FType = decode_type(Type, Mods),
    {{N, FType}, {assign, Op}};
decode_map_update(#mapupdate{field=#mapfield{name=N, type='FLAG'=Type}, flag_op=Op}, Mods) ->
    FOp = decode_flag_op(Op),
    FType = decode_type(Type, Mods),
    {{N, FType}, FOp};
decode_map_update(#mapupdate{field=#mapfield{name=N, type='MAP'=Type}, map_op=Op}, Mods) ->
    MOp = decode_map_op(Op, Mods),
    FType = decode_type(Type, Mods),
    {{N, FType}, MOp}.

%% @doc Encodes a map field operation into a MapUpdate message.
-spec encode_map_update(map_field(), embedded_type_op()) -> #mapupdate{}.
encode_map_update({_Name, counter}=Key, Op) ->
    #mapupdate{field=encode_map_field(Key), counter_op=encode_counter_op(Op)};
encode_map_update({_Name, set}=Key, Op) ->
    #mapupdate{field=encode_map_field(Key), set_op=encode_set_op(Op)};
encode_map_update({_Name, register}=Key, {assign, Value}) ->
    #mapupdate{field=encode_map_field(Key), register_op=Value};
encode_map_update({_Name, flag}=Key, Op) ->
    #mapupdate{field=encode_map_field(Key), flag_op=encode_flag_op(Op)};
encode_map_update({_Name, map}=Key, Op) ->
    #mapupdate{field=encode_map_field(Key), map_op=encode_map_op(Op)}.

%% @doc Encodes a map operation into a MapOp message.
-spec encode_map_op(map_op()) -> #mapop{}.
encode_map_op({update, Ops}) ->
    lists:foldr(fun encode_map_op_update/2, #mapop{}, Ops);
encode_map_op({Op, _}=C) when add == Op; remove == Op ->
    encode_map_op({update, [C]});
encode_map_op({update, _Field, _Ops}=C) ->
    encode_map_op({update, [C]}).

%% @doc Folds a map update into the MapOp message.
-spec encode_map_op_update(simple_map_op(), #mapop{}) -> #mapop{}.
encode_map_op_update({remove, F}, #mapop{removes=R}=M) ->
    M#mapop{removes=[encode_map_field(F)|R]};
encode_map_op_update({update, F, Ops}, #mapop{updates=U}=M) when is_list(Ops) ->
    Updates = [ encode_map_update(F, Op) || Op <- Ops ],
    M#mapop{updates=Updates ++ U};
encode_map_op_update({update, F, Op}, #mapop{updates=U}=M)  ->
    M#mapop{updates=[encode_map_update(F, Op) | U]}.


-spec decode_map_op(#mapop{}, type_mappings()) -> map_op().
decode_map_op(#mapop{removes=Removes, updates=Updates}, Mods) ->
    {update,
     [ {remove, decode_map_field(R, Mods)} || R <- Removes ] ++
     [ begin
           {Field, Op} = decode_map_update(U, Mods),
           {update, Field, Op}
       end || U <- Updates ]}.

%% @doc Decodes a DtOperation message into a datatype-specific operation.
-spec decode_operation(#dtop{}) -> toplevel_op().
decode_operation(Op) ->
    decode_operation(Op, []).

-spec decode_operation(#dtop{}, type_mappings()) -> toplevel_op().
decode_operation(#dtop{counter_op=#counterop{}=Op}, _) ->
    decode_counter_op(Op);
decode_operation(#dtop{set_op=#setop{}=Op}, _) ->
    decode_set_op(Op);
decode_operation(#dtop{hll_op=#hllop{}=Op}, _) ->
    decode_hll_op(Op);
decode_operation(#dtop{gset_op=#gsetop{}=Op}, _) ->
    decode_gset_op(Op);
decode_operation(#dtop{map_op=#mapop{}=Op}, Mods) ->
    decode_map_op(Op, Mods).

%% @doc Encodes a datatype-specific operation into a DtOperation message.
-spec encode_operation(toplevel_op(), toplevel_type()) -> #dtop{}.
encode_operation(Op, counter) ->
    #dtop{counter_op=encode_counter_op(Op)};
encode_operation(Op, set) ->
    #dtop{set_op=encode_set_op(Op)};
encode_operation(Op, hll) ->
    #dtop{hll_op=encode_hll_op(Op)};
encode_operation(Op, gset) ->
    #dtop{gset_op=encode_gset_op(Op)};
encode_operation(Op, map) ->
    #dtop{map_op=encode_map_op(Op)}.

%% @doc Returns the type that the DtOp message expects to be performed
%% on.
-spec operation_type(#dtop{}) -> toplevel_type().
operation_type(#dtop{counter_op=#counterop{}}) ->
    counter;
operation_type(#dtop{set_op=#setop{}}) ->
    set;
operation_type(#dtop{hll_op=#hllop{}}) ->
    hll;
operation_type(#dtop{gset_op=#gsetop{}}) ->
    gset;
operation_type(#dtop{map_op=#mapop{}}) ->
    map.

%% @doc Encodes an update request into a DtUpdate message.
-spec encode_update_request({binary(), binary()}, binary() | undefined, update()) -> #dtupdatereq{}.
encode_update_request({_,_}=BucketAndType, Key, {_,_,_}=Update) ->
    encode_update_request(BucketAndType, Key, Update, []).

-spec encode_update_request({binary(), binary()}, binary() | undefined, update(), [update_opt()]) -> #dtupdatereq{}.
encode_update_request({BType, Bucket}, Key, {DType, Op, Context}, Options) ->
    Update = #dtupdatereq{bucket=Bucket,
                          key=Key,
                          type=BType,
                          context=Context,
                          op=encode_operation(Op, DType)},
    encode_update_options(Update, Options).

%% @doc Encodes request-time update options onto the DtUpdate message.
%% @private
-spec encode_update_options(#dtupdatereq{}, [proplists:property()]) -> #dtupdatereq{}.
encode_update_options(Update, []) ->
    Update;
encode_update_options(Update, [{w,W}|Tail]) ->
    encode_update_options(Update#dtupdatereq{w=encode_quorum(W)},Tail);
encode_update_options(Update, [{dw,DW}|Tail]) ->
    encode_update_options(Update#dtupdatereq{dw=encode_quorum(DW)},Tail);
encode_update_options(Update, [{pw,PW}|Tail]) ->
    encode_update_options(Update#dtupdatereq{pw=encode_quorum(PW)},Tail);
encode_update_options(Update, [{node_confirms,NodeConfirms}|Tail]) ->
    encode_update_options(Update#dtupdatereq{node_confirms=encode_quorum(NodeConfirms)},Tail);
encode_update_options(Update, [return_body|Tail]) ->
    encode_update_options(Update, [{return_body, true}|Tail]);
encode_update_options(Update, [{return_body, RB}|Tail]) ->
    encode_update_options(Update#dtupdatereq{return_body=RB},Tail);
encode_update_options(Update, [{timeout, TO}|Tail]) ->
    encode_update_options(Update#dtupdatereq{timeout=TO},Tail);
encode_update_options(Update, [sloppy_quorum|Tail]) ->
    encode_update_options(Update, [{sloppy_quorum, true}|Tail]);
encode_update_options(Update, [{sloppy_quorum, RB}|Tail]) ->
    encode_update_options(Update#dtupdatereq{sloppy_quorum=RB},Tail);
encode_update_options(Update, [{n_val, N}|Tail]) ->
    encode_update_options(Update#dtupdatereq{n_val=N}, Tail);
encode_update_options(Update, [include_context|Tail]) ->
    encode_update_options(Update, [{include_context, true}|Tail]);
encode_update_options(Update, [{include_context, IC}|Tail]) ->
    encode_update_options(Update#dtupdatereq{include_context=IC},Tail);
encode_update_options(Update, [_|Tail]) ->
    encode_update_options(Update, Tail).

%% @doc Decodes a DtUpdateResp message into erlang values.
-spec decode_update_response(#dtupdateresp{}, Type::toplevel_type(), ReturnBodyExpected::boolean()) ->
                                    ok | {ok, Key::binary()} | {Key::binary(), fetch_response()} | fetch_response().
decode_update_response(#dtupdateresp{key=K}, _, false) ->
    case K of
        undefined -> ok;
        _ -> {ok, K}
    end;
decode_update_response(#dtupdateresp{counter_value=C, context=Ctx}=Resp, counter, true) ->
    maybe_wrap_key({counter, C, Ctx}, Resp);
decode_update_response(#dtupdateresp{hll_value=Hll, context=Ctx}=Resp, hll,
                       true) ->
    maybe_wrap_key({hll, Hll, Ctx}, Resp);
decode_update_response(#dtupdateresp{set_value=S, context=Ctx}=Resp, set, true) ->
    maybe_wrap_key({set, S, Ctx}, Resp);
decode_update_response(#dtupdateresp{map_value=M, context=Ctx}=Resp, map, true) ->
    maybe_wrap_key({map, [ decode_map_entry(F) || F <- M ], Ctx}, Resp).

maybe_wrap_key(Term, #dtupdateresp{key=undefined}) -> Term;
maybe_wrap_key(Term, #dtupdateresp{key=K}) -> {K, Term}.

%% @doc Encodes an update response into a DtUpdateResp message.
-spec encode_update_response(toplevel_type(), toplevel_value(), binary(),
                             context()) -> #dtupdateresp{}.
encode_update_response(Type, Value, Key, Context) ->
    encode_update_response(Type, Value, Key, Context, []).

%% @doc Encodes an update response into a DtUpdateResp message.
-spec encode_update_response(toplevel_type(), toplevel_value(), binary(),
                             context(), type_mappings()) -> #dtupdateresp{}.
encode_update_response(counter, Value, Key, Context, _Mods) ->
    #dtupdateresp{key=Key, context=Context, counter_value=Value};
encode_update_response(set, Value, Key, Context, _Mods) ->
    #dtupdateresp{key=Key, context=Context, set_value=Value};
encode_update_response(hll, Value, Key, Context, _Mods) ->
    #dtupdateresp{key=Key, context=Context, hll_value=Value};
encode_update_response(map, Value, Key, Context, Mods) when is_list(Value) ->
    #dtupdateresp{key=Key, context=Context,
                  map_value=[encode_map_entry(Entry, Mods)
                             || Value /= undefined,  Entry <- Value]}.<|MERGE_RESOLUTION|>--- conflicted
+++ resolved
@@ -344,11 +344,7 @@
 decode_gset_op(#gsetop{adds=A}) ->
     {add_all, A}.
 
-<<<<<<< HEAD
-%% @doc Encodes a set operation into a SetOp message.
-=======
 %% @doc Encodes a gset operation into a SetOp message.
->>>>>>> a8d599a8
 -spec encode_gset_op(gset_op()|{update, [simple_gset_op()]}) -> #gsetop{}.
 encode_gset_op({update, Ops}) when is_list(Ops) ->
     lists:foldr(fun encode_gset_update/2, #gsetop{}, Ops);
