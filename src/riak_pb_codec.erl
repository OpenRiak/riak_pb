%% -------------------------------------------------------------------
%%
%% riak_pb_codec: Protocol Buffers encoding/decoding helpers
%%
%% Copyright (c) 2012 Basho Technologies, Inc.  All Rights Reserved.
%%
%% This file is provided to you under the Apache License,
%% Version 2.0 (the "License"); you may not use this file
%% except in compliance with the License.  You may obtain
%% a copy of the License at
%%
%%   http://www.apache.org/licenses/LICENSE-2.0
%%
%% Unless required by applicable law or agreed to in writing,
%% software distributed under the License is distributed on an
%% "AS IS" BASIS, WITHOUT WARRANTIES OR CONDITIONS OF ANY
%% KIND, either express or implied.  See the License for the
%% specific language governing permissions and limitations
%% under the License.
%%
%% -------------------------------------------------------------------

%% @doc Utility functions for Protocol Buffers encoding and
%% decoding. These are used inside the client and server code and do
%% not normally need to be used in application code.
-module(riak_pb_codec).

-include("riak_pb.hrl").

-export([encode/1,      %% riakc_pb:encode
         decode/2,      %% riakc_pb:decode
         msg_type/1,    %% riakc_pb:msg_type
         msg_code/1,    %% riakc_pb:msg_code
         decoder_for/1,
         encoder_for/1,
         encode_pair/1, %% riakc_pb:pbify_rpbpair
         decode_pair/1, %% riakc_pb:erlify_rpbpair
         encode_bool/1, %% riakc_pb:pbify_bool
         decode_bool/1, %% riakc_pb:erlify_bool
         to_binary/1,   %% riakc_pb:binary
         to_list/1,     %% riakc_pb:any_to_list
         encode_bucket_props/1, %% riakc_pb:pbify_rpbbucketprops
         decode_bucket_props/1, %% riakc_pb:erlify_rpbbucketprops
         encode_modfun/1,
         decode_modfun/2,
         encode_commit_hooks/1,
         decode_commit_hooks/1
        ]).

%% @doc Bucket properties that store module/function pairs, e.g.
%% commit hooks, hash functions, link functions, will be in one of
%% these forms. More specifically:
%%
%% chash_keyfun :: {module(), function()}
%% linkfun :: {modfun, module(), function()}
%% precommit, postcommit :: [ {struct, [{binary(), binary()}]} ]
%% @end
-type modfun_property() :: {module(), function()} | {modfun, module(), function()} | {struct, [{binary(), binary()}]}.

%% @doc Fields that can be specified in a commit hook must be
%% binaries. The valid values are <<"mod">>, <<"fun">>, <<"name">>.
%% Note that "mod" and "fun" must be used together, and "name" cannot
%% be used if the other two are present.
-type commit_hook_field() :: binary().

%% @doc Bucket properties that are commit hooks have this format.
-type commit_hook_property() :: [ {struct, [{commit_hook_field(), binary()}]} ].

%% @doc Create an iolist of msg code and protocol buffer
%% message. Replaces `riakc_pb:encode/1'.
-spec encode(atom() | tuple()) -> iolist().
encode(Msg) when is_atom(Msg) ->
    [msg_code(Msg)];
encode(Msg) when is_tuple(Msg) ->
    MsgType = element(1, Msg),
    Encoder = encoder_for(MsgType),
    [msg_code(MsgType) | Encoder:encode(Msg)].

%% @doc Decode a protocol buffer message given its type - if no bytes
%% return the atom for the message code. Replaces `riakc_pb:decode/2'.
-spec decode(integer(), binary()) -> atom() | tuple().
decode(MsgCode, <<>>) ->
    msg_type(MsgCode);
decode(MsgCode, MsgData) ->
    Decoder = decoder_for(MsgCode),
    Decoder:decode(msg_type(MsgCode), MsgData).

%% @doc Converts a message code into the symbolic message
%% name. Replaces `riakc_pb:msg_type/1'.
-spec msg_type(integer()) -> atom().
msg_type(0) -> rpberrorresp;
msg_type(1) -> rpbpingreq;
msg_type(2) -> rpbpingresp;
msg_type(3) -> rpbgetclientidreq;
msg_type(4) -> rpbgetclientidresp;
msg_type(5) -> rpbsetclientidreq;
msg_type(6) -> rpbsetclientidresp;
msg_type(7) -> rpbgetserverinforeq;
msg_type(8) -> rpbgetserverinforesp;
msg_type(9) -> rpbgetreq;
msg_type(10) -> rpbgetresp;
msg_type(11) -> rpbputreq;
msg_type(12) -> rpbputresp;
msg_type(13) -> rpbdelreq;
msg_type(14) -> rpbdelresp;
msg_type(15) -> rpblistbucketsreq;
msg_type(16) -> rpblistbucketsresp;
msg_type(17) -> rpblistkeysreq;
msg_type(18) -> rpblistkeysresp;
msg_type(19) -> rpbgetbucketreq;
msg_type(20) -> rpbgetbucketresp;
msg_type(21) -> rpbsetbucketreq;
msg_type(22) -> rpbsetbucketresp;
msg_type(23) -> rpbmapredreq;
msg_type(24) -> rpbmapredresp;
msg_type(25) -> rpbindexreq;
msg_type(26) -> rpbindexresp;
msg_type(27) -> rpbsearchqueryreq;
msg_type(28) -> rpbsearchqueryresp;
<<<<<<< HEAD
msg_type(29) -> rpbcounterupdatereq;
msg_type(30) -> rpbcounterupdateresp;
msg_type(31) -> rpbcountergetreq;
msg_type(32) -> rpbcountergetresp;
=======
msg_type(29) -> rpbresetbucketreq;
msg_type(30) -> rpbresetbucketresp;
>>>>>>> 68a422dc
msg_type(_) -> undefined.

%% @doc Converts a symbolic message name into a message code. Replaces
%% `riakc_pb:msg_code/1'.
-spec msg_code(atom()) -> integer().
msg_code(rpberrorresp)           -> 0;
msg_code(rpbpingreq)             -> 1;
msg_code(rpbpingresp)            -> 2;
msg_code(rpbgetclientidreq)      -> 3;
msg_code(rpbgetclientidresp)     -> 4;
msg_code(rpbsetclientidreq)      -> 5;
msg_code(rpbsetclientidresp)     -> 6;
msg_code(rpbgetserverinforeq)    -> 7;
msg_code(rpbgetserverinforesp)   -> 8;
msg_code(rpbgetreq)              -> 9;
msg_code(rpbgetresp)             -> 10;
msg_code(rpbputreq)              -> 11;
msg_code(rpbputresp)             -> 12;
msg_code(rpbdelreq)              -> 13;
msg_code(rpbdelresp)             -> 14;
msg_code(rpblistbucketsreq)      -> 15;
msg_code(rpblistbucketsresp)     -> 16;
msg_code(rpblistkeysreq)         -> 17;
msg_code(rpblistkeysresp)        -> 18;
msg_code(rpbgetbucketreq)        -> 19;
msg_code(rpbgetbucketresp)       -> 20;
msg_code(rpbsetbucketreq)        -> 21;
msg_code(rpbsetbucketresp)       -> 22;
msg_code(rpbmapredreq)           -> 23;
msg_code(rpbmapredresp)          -> 24;
msg_code(rpbindexreq)            -> 25;
msg_code(rpbindexresp)           -> 26;
msg_code(rpbsearchqueryreq)      -> 27;
msg_code(rpbsearchqueryresp)     -> 28;
<<<<<<< HEAD
msg_code(rpbcounterupdatereq)    -> 29;
msg_code(rpbcounterupdateresp)   -> 30;
msg_code(rpbcountergetreq)       -> 31;
msg_code(rpbcountergetresp)      -> 32.
=======
msg_code(rpbresetbucketreq)      -> 29;
msg_code(rpbresetbucketresp)     -> 30.
>>>>>>> 68a422dc

%% @doc Selects the appropriate PB decoder for a message code.
-spec decoder_for(pos_integer()) -> module().
decoder_for(N) when N >= 0, N < 3;
                    N == 7; N == 8;
                    N == 29; N == 30 ->
    riak_pb;
decoder_for(N) when N >= 3, N < 7;
                    N >= 9, N =< 26;
                    N >= 29, N =< 32 ->
    riak_kv_pb;
decoder_for(N) when N >= 27, N =< 28 ->
    riak_search_pb.

%% @doc Selects the appropriate PB encoder for a given message name.
-spec encoder_for(atom()) -> module().
encoder_for(M) ->
    decoder_for(msg_code(M)).

%% @doc Convert a true/false, 1/0 etc to a true/false for protocol
%% buffers bool. Replaces `riakc_pb:pbify_bool/1'.
-spec encode_bool(boolean() | integer()) -> boolean().
encode_bool(true) ->
    true;
encode_bool(false) ->
    false;
encode_bool(0) -> true;
encode_bool(N) when is_integer(N) -> false.

%% @doc Convert a protocol buffers boolean to an Erlang
%% boolean. Replaces `riakc_pb:erlify_bool/1'.
-spec decode_bool(boolean() | integer()) -> boolean().
decode_bool(true) -> true;
decode_bool(false) -> false;
decode_bool(0) -> false;
decode_bool(1) -> true.

%% @doc Make sure an atom/string/binary is definitely a
%% binary. Replaces `riakc_pb:to_binary/1'.
-spec to_binary(atom() | string() | binary()) -> binary().
to_binary(A) when is_atom(A) ->
    atom_to_binary(A, latin1);
to_binary(L) when is_list(L) ->
    list_to_binary(L);
to_binary(B) when is_binary(B) ->
    B.

%% @doc Converts an arbitrary type to a list for sending in a
%% PB. Replaces `riakc_pb:any_to_list/1'.
-spec to_list(list() | atom() | binary() | integer()) -> list().
to_list(V) when is_list(V) ->
    V;
to_list(V) when is_atom(V) ->
    atom_to_list(V);
to_list(V) when is_binary(V) ->
    binary_to_list(V);
to_list(V) when is_integer(V) ->
    integer_to_list(V).

%% @doc Convert {K,V} tuple to protocol buffers
-spec encode_pair({Key::binary(), Value::any()}) -> #rpbpair{}.
encode_pair({K,V}) ->
    #rpbpair{key = to_binary(K), value = to_binary(V)}.

%% @doc Convert RpbPair PB message to erlang {K,V} tuple
-spec decode_pair(#rpbpair{}) -> {string(), string()}.
decode_pair(#rpbpair{key = K, value = V}) ->
    {K, V}.


%% @doc Convert an RpbBucketProps message to a property list
-spec decode_bucket_props(PBProps::#rpbbucketprops{} | undefined) -> [proplists:property()].
decode_bucket_props(undefined) ->
    [];
decode_bucket_props(#rpbbucketprops{n_val=N,
                                    allow_mult=AM,
                                    last_write_wins=LWW,
                                    precommit=Pre,
                                    has_precommit=HasPre,
                                    postcommit=Post,
                                    has_postcommit=HasPost,
                                    chash_keyfun=Chash,
                                    linkfun=Link,
                                    old_vclock=Old,
                                    young_vclock=Young,
                                    big_vclock=Big,
                                    small_vclock=Small,
                                    pr=PR, r=R, w=W, pw=PW,
                                    dw=DW, rw=RW,
                                    basic_quorum=BQ,
                                    notfound_ok=NFOK,
                                    backend=Backend,
                                    search=Search,
                                    repl=Repl

                                   }) ->
    %% Extract numerical properties
    [ {P,V} || {P,V} <- [ {n_val, N}, {old_vclock, Old}, {young_vclock, Young},
                          {big_vclock, Big}, {small_vclock, Small} ],
               V /= undefined ] ++
    %% Extract booleans
    [ {BProp, decode_bool(Bool)} ||
       {BProp, Bool} <- [{allow_mult, AM}, {last_write_wins, LWW},
                         {basic_quorum, BQ}, {notfound_ok, NFOK},
                         {search, Search}],
        Bool /= undefined ] ++

    %% Extract commit hooks
    [ {PrePostProp, decode_commit_hooks(CList)} ||
        {PrePostProp, CList, Included} <- [{precommit, Pre, HasPre}, {postcommit, Post, HasPost}],
        Included == true ] ++

    %% Extract modfuns
    [ {MFProp, decode_modfun(MF, MFProp)} || {MFProp, MF} <- [{chash_keyfun, Chash},
                                                              {linkfun, Link}],
                                             MF /= undefined ] ++

    %% Extract backend
    [ {backend, Backend} || is_binary(Backend) ] ++

    %% Extract quora
    [ {QProp, riak_pb_kv_codec:decode_quorum(Q)} ||
        {QProp, Q} <- [{pr, PR}, {r, R}, {w, W}, {pw, PW}, {dw, DW}, {rw, RW}],
        Q /= undefined ] ++

    %% Extract repl prop
    [ {repl, decode_repl(Repl)} || Repl /= undefined ].


%% @doc Convert a property list to an RpbBucketProps message
-spec encode_bucket_props([proplists:property()]) -> PBProps::#rpbbucketprops{}.
encode_bucket_props(Props) ->
    encode_bucket_props(Props, #rpbbucketprops{}).

%% @doc Convert a property list to an RpbBucketProps message
%% @private
-spec encode_bucket_props([proplists:property()], PBPropsIn::#rpbbucketprops{}) -> PBPropsOut::#rpbbucketprops{}.
encode_bucket_props([], Pb) ->
    Pb;
encode_bucket_props([{n_val, Nval} | Rest], Pb) ->
    encode_bucket_props(Rest, Pb#rpbbucketprops{n_val = Nval});
encode_bucket_props([{allow_mult, Flag} | Rest], Pb) ->
    encode_bucket_props(Rest, Pb#rpbbucketprops{allow_mult = encode_bool(Flag)});
encode_bucket_props([{last_write_wins, LWW}|Rest], Pb) ->
    encode_bucket_props(Rest, Pb#rpbbucketprops{last_write_wins = encode_bool(LWW)});
encode_bucket_props([{precommit, Precommit}|Rest], Pb) ->
    encode_bucket_props(Rest, Pb#rpbbucketprops{precommit = encode_commit_hooks(Precommit),
                                                has_precommit = true});
encode_bucket_props([{postcommit, Postcommit}|Rest], Pb) ->
    encode_bucket_props(Rest, Pb#rpbbucketprops{postcommit = encode_commit_hooks(Postcommit),
                                                has_postcommit = true});
encode_bucket_props([{chash_keyfun, ModFun}|Rest], Pb) ->
    encode_bucket_props(Rest, Pb#rpbbucketprops{chash_keyfun = encode_modfun(ModFun)});
encode_bucket_props([{linkfun, ModFun}|Rest], Pb) ->
    encode_bucket_props(Rest, Pb#rpbbucketprops{linkfun = encode_modfun(ModFun)});
encode_bucket_props([{old_vclock, Num}|Rest], Pb) ->
    encode_bucket_props(Rest, Pb#rpbbucketprops{old_vclock = Num});
encode_bucket_props([{young_vclock, Num}|Rest], Pb) ->
    encode_bucket_props(Rest, Pb#rpbbucketprops{young_vclock = Num});
encode_bucket_props([{big_vclock, Num}|Rest], Pb) ->
    encode_bucket_props(Rest, Pb#rpbbucketprops{big_vclock = Num});
encode_bucket_props([{small_vclock, Num}|Rest], Pb) ->
    encode_bucket_props(Rest, Pb#rpbbucketprops{small_vclock = Num});
encode_bucket_props([{pr, Q}|Rest], Pb) ->
    encode_bucket_props(Rest, Pb#rpbbucketprops{pr = riak_pb_kv_codec:encode_quorum(Q)});
encode_bucket_props([{r, Q}|Rest], Pb) ->
    encode_bucket_props(Rest, Pb#rpbbucketprops{r = riak_pb_kv_codec:encode_quorum(Q)});
encode_bucket_props([{w, Q}|Rest], Pb) ->
    encode_bucket_props(Rest, Pb#rpbbucketprops{w = riak_pb_kv_codec:encode_quorum(Q)});
encode_bucket_props([{pw, Q}|Rest], Pb) ->
    encode_bucket_props(Rest, Pb#rpbbucketprops{pw = riak_pb_kv_codec:encode_quorum(Q)});
encode_bucket_props([{dw, Q}|Rest], Pb) ->
    encode_bucket_props(Rest, Pb#rpbbucketprops{dw = riak_pb_kv_codec:encode_quorum(Q)});
encode_bucket_props([{rw, Q}|Rest], Pb) ->
    encode_bucket_props(Rest, Pb#rpbbucketprops{rw = riak_pb_kv_codec:encode_quorum(Q)});
encode_bucket_props([{basic_quorum, BQ}|Rest], Pb) ->
    encode_bucket_props(Rest, Pb#rpbbucketprops{basic_quorum = encode_bool(BQ)});
encode_bucket_props([{notfound_ok, NFOK}|Rest], Pb) ->
    encode_bucket_props(Rest, Pb#rpbbucketprops{notfound_ok = encode_bool(NFOK)});
encode_bucket_props([{backend, B}|Rest], Pb) ->
    encode_bucket_props(Rest, Pb#rpbbucketprops{backend = to_binary(B)});
encode_bucket_props([{search, S}|Rest], Pb) ->
    encode_bucket_props(Rest, Pb#rpbbucketprops{search = encode_bool(S)});
encode_bucket_props([{repl, Atom}|Rest], Pb) ->
    encode_bucket_props(Rest, Pb#rpbbucketprops{repl = encode_repl(Atom)});
encode_bucket_props([_Ignore|Rest], Pb) ->
    %% Ignore any properties not explicitly part of the PB message
    encode_bucket_props(Rest, Pb).

%% @doc Converts a module-function specification into a RpbModFun message.
-spec encode_modfun(modfun_property()) -> #rpbmodfun{}.
encode_modfun({struct, Props}) ->
    {<<"mod">>, Mod} = lists:keyfind(<<"mod">>, 1, Props),
    {<<"fun">>, Fun} = lists:keyfind(<<"fun">>, 1, Props),
    encode_modfun({Mod, Fun});
encode_modfun({modfun, M, F}) ->
    encode_modfun({M, F});
encode_modfun({M, F}) ->
    #rpbmodfun{module=to_binary(M), function=to_binary(F)}.

%% @doc Converts an RpbModFun message into the appropriate format for
%% the given property.
-spec decode_modfun(#rpbmodfun{}, atom()) -> modfun_property().
decode_modfun(MF, linkfun) ->
    {M,F} = decode_modfun(MF, undefined),
    {modfun, M, F};
decode_modfun(#rpbmodfun{module=Mod, function=Fun}, commit_hook) ->
    {struct, [{<<"mod">>, Mod}, {<<"fun">>, Fun}]};
decode_modfun(#rpbmodfun{module=Mod, function=Fun}=MF, _Prop) ->
    try
        {binary_to_existing_atom(Mod, latin1), binary_to_existing_atom(Fun, latin1)}
    catch
        error:badarg ->
            error_logger:warning_msg("Creating new atoms from protobuffs message! ~p", [MF]),
            {binary_to_atom(Mod, latin1), binary_to_atom(Fun, latin1)}
    end.

%% @doc Converts a list of commit hooks into a list of RpbCommitHook
%% messages.
-spec encode_commit_hooks([commit_hook_property()]) -> [ #rpbcommithook{} ].
encode_commit_hooks(Hooks) ->
    [ encode_commit_hook(Hook) || Hook <- Hooks ].

encode_commit_hook({struct, Props}=Hook) ->
    FoundProps = [ lists:keymember(Field, 1, Props) ||
                     Field <- [<<"mod">>, <<"fun">>, <<"name">>]],
    case FoundProps of
        [true, true, _] ->
            #rpbcommithook{modfun=encode_modfun(Hook)};
        [false, false, true] ->
            {<<"name">>, Name} = lists:keyfind(<<"name">>, 1, Props),
            #rpbcommithook{name=to_binary(Name)};
        _ ->
            erlang:error(badarg, [Hook])
    end.

%% @doc Converts a list of RpbCommitHook messages into commit hooks.
-spec decode_commit_hooks([ #rpbcommithook{} ]) -> [ commit_hook_property() ].
decode_commit_hooks(Hooks) ->
    [ decode_commit_hook(Hook) || Hook <- Hooks,
                                  Hook =/= #rpbcommithook{modfun=undefined, name=undefined} ].

decode_commit_hook(#rpbcommithook{modfun = Modfun}) when Modfun =/= undefined ->
    decode_modfun(Modfun, commit_hook);
decode_commit_hook(#rpbcommithook{name = Name}) when Name =/= undefined ->
    {struct, [{<<"name">>, Name}]}.

encode_repl(Bin) when is_binary(Bin) -> encode_repl(binary_to_existing_atom(Bin, latin1));
encode_repl(both) -> 'TRUE';
encode_repl(true) -> 'TRUE';
encode_repl(false) -> 'FALSE';
encode_repl(realtime) -> 'REALTIME';
encode_repl(fullsync) -> 'FULLSYNC'.

decode_repl('TRUE') -> true;
decode_repl('FALSE') -> false;
decode_repl('REALTIME') -> realtime;
decode_repl('FULLSYNC') -> fullsync.<|MERGE_RESOLUTION|>--- conflicted
+++ resolved
@@ -117,15 +117,13 @@
 msg_type(26) -> rpbindexresp;
 msg_type(27) -> rpbsearchqueryreq;
 msg_type(28) -> rpbsearchqueryresp;
-<<<<<<< HEAD
-msg_type(29) -> rpbcounterupdatereq;
-msg_type(30) -> rpbcounterupdateresp;
-msg_type(31) -> rpbcountergetreq;
-msg_type(32) -> rpbcountergetresp;
-=======
 msg_type(29) -> rpbresetbucketreq;
 msg_type(30) -> rpbresetbucketresp;
->>>>>>> 68a422dc
+msg_type(50) -> rpbcounterupdatereq;
+msg_type(51) -> rpbcounterupdateresp;
+msg_type(52) -> rpbcountergetreq;
+msg_type(53) -> rpbcountergetresp;
+
 msg_type(_) -> undefined.
 
 %% @doc Converts a symbolic message name into a message code. Replaces
@@ -160,15 +158,13 @@
 msg_code(rpbindexresp)           -> 26;
 msg_code(rpbsearchqueryreq)      -> 27;
 msg_code(rpbsearchqueryresp)     -> 28;
-<<<<<<< HEAD
-msg_code(rpbcounterupdatereq)    -> 29;
-msg_code(rpbcounterupdateresp)   -> 30;
-msg_code(rpbcountergetreq)       -> 31;
-msg_code(rpbcountergetresp)      -> 32.
-=======
 msg_code(rpbresetbucketreq)      -> 29;
-msg_code(rpbresetbucketresp)     -> 30.
->>>>>>> 68a422dc
+msg_code(rpbresetbucketresp)     -> 30;
+msg_code(rpbcounterupdatereq)    -> 50;
+msg_code(rpbcounterupdateresp)   -> 51;
+msg_code(rpbcountergetreq)       -> 52;
+msg_code(rpbcountergetresp)      -> 53.
+
 
 %% @doc Selects the appropriate PB decoder for a message code.
 -spec decoder_for(pos_integer()) -> module().
@@ -178,7 +174,8 @@
     riak_pb;
 decoder_for(N) when N >= 3, N < 7;
                     N >= 9, N =< 26;
-                    N >= 29, N =< 32 ->
+                    N >= 29, N =< 32;
+                    N >= 50, N =< 53 ->
     riak_kv_pb;
 decoder_for(N) when N >= 27, N =< 28 ->
     riak_search_pb.
