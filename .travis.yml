language: erlang
<<<<<<< HEAD
notifications:
  email: ci@basho.com
otp_release:
  - 20.0
=======
script:
  - make test
otp_release:
  - R16B03
>>>>>>> a8d599a8
<|MERGE_RESOLUTION|>--- conflicted
+++ resolved
@@ -1,12 +1,5 @@
 language: erlang
-<<<<<<< HEAD
-notifications:
-  email: ci@basho.com
 otp_release:
   - 20.0
-=======
 script:
-  - make test
-otp_release:
-  - R16B03
->>>>>>> a8d599a8
+  - make test